--- conflicted
+++ resolved
@@ -125,11 +125,7 @@
             .map(|segment| segment.wal_offset + segment.size)
             .unwrap_or(0);
 
-<<<<<<< HEAD
         let iter = std::iter::successors(Some(next_wal_offset), |&offset| {
-=======
-        let iter = successors(Some(next_wal_offset), |&offset| {
->>>>>>> 4a1907cc
             Some(offset + self.config.store.segment_size)
         })
         .take_while(|&offset| {
@@ -846,16 +842,10 @@
         assert_eq!(segment_sum, wal.segments.len() as u64);
         Ok(())
     }
-<<<<<<< HEAD
-    #[test]
-    fn test_expand_wals() -> Result<(), StoreError> {
-        let store_base = tempfile::tempdir().map_err(|e| StoreError::IO(e))?;
-=======
 
     #[test]
     fn test_expand_wals() -> Result<(), StoreError> {
         let store_base = tempfile::tempdir().map_err(StoreError::IO)?;
->>>>>>> 4a1907cc
         let mut cfg = config::Configuration::default();
         cfg.store.path.set_base(store_base.path().to_str().unwrap());
         cfg.check_and_apply()
