--- conflicted
+++ resolved
@@ -5,11 +5,7 @@
 
 use crate::{
     error::ClientError,
-<<<<<<< HEAD
-    notifier::{self, Notifier, UnsupportedNotifier},
-=======
     notifier::{Notifier, UnsupportedNotifier},
->>>>>>> e7487ce9
 };
 
 use super::{config, placement_client::PlacementClient, session_manager::SessionManager};
